--- conflicted
+++ resolved
@@ -267,11 +267,7 @@
                   trip.Cabin &&
                   trip.Cabin.toLowerCase() === cabin.toLowerCase() &&
                   typeof trip.RemainingSeats === 'number' &&
-<<<<<<< HEAD
-                  trip.RemainingSeats >= seats
-=======
                   (seats === 1 ? trip.RemainingSeats >= 0 : trip.RemainingSeats >= seats)
->>>>>>> ce582afe
                 ) {
                   includeTrip = true;
                   cabinType = trip.Cabin.toLowerCase();
@@ -279,11 +275,7 @@
               } else {
                 if (
                   typeof trip.RemainingSeats === 'number' &&
-<<<<<<< HEAD
-                  trip.RemainingSeats >= seats
-=======
                   (seats === 1 ? trip.RemainingSeats >= 0 : trip.RemainingSeats >= seats)
->>>>>>> ce582afe
                 ) {
                   includeTrip = true;
                   cabinType = trip.Cabin ? trip.Cabin.toLowerCase() : '';
