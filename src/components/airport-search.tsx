'use client';

import { useState, useEffect, useCallback, useRef } from 'react';
import { Input } from '@/components/ui/input';
import { Loader2, X } from 'lucide-react';
import { cn } from '@/lib/utils';
<<<<<<< HEAD
import { searchAirports } from '@/lib/utils';
=======
import { searchAirports } from '@/lib/airports-api';
>>>>>>> 91b76175

interface AirportSearchProps {
  value: string | undefined;
  onChange: (value: string) => void;
  placeholder: string;
  className?: string;
}

interface AirportOption {
  value: string;
  label: string;
  data: {
    city_name: string;
    country: string;
  };
}

// Helper to parse search input (copied from seat-type-viewer.jsx)
const parseSearchInput = (inputValue: any) => {
  if (!inputValue) return '';
  try {
    if (typeof inputValue === 'object' && inputValue !== null) {
      if (inputValue._searchText) {
        return String(inputValue._searchText).toLowerCase();
      } else if (inputValue.input) {
        return String(inputValue.input).toLowerCase();
      } else if (inputValue.searchText) {
        return String(inputValue.searchText).toLowerCase();
      } else if (inputValue.value) {
        return String(inputValue.value).toLowerCase();
      } else if (inputValue.searchValue) {
        return String(inputValue.searchValue).toLowerCase();
      } else {
        const str = String(inputValue);
        if (str.startsWith('{') && str.includes('searchValue')) {
          try {
            const parsed = JSON.parse(str);
            if (parsed.searchValue) {
              return String(parsed.searchValue).toLowerCase();
            }
          } catch (e) {}
        }
        return '';
      }
    } else {
      return String(inputValue || '').toLowerCase();
    }
  } catch (error) {
    return '';
  }
};

<<<<<<< HEAD
=======
// Build airport options from JSON
// Airport options will be loaded dynamically via API
const airportOptions: AirportOption[] = [];

>>>>>>> 91b76175
export function AirportSearch({ value, onChange, placeholder, className }: AirportSearchProps) {
  const [search, setSearch] = useState('');
  const [options, setOptions] = useState<AirportOption[]>([]);
  const [loading, setLoading] = useState(false);
  const [showDropdown, setShowDropdown] = useState(false);
  const [total, setTotal] = useState(0);
  const [page, setPage] = useState(1);
  const [selectedOption, setSelectedOption] = useState<AirportOption | null>(null);
  const pageSize = 20;
  const dropdownRef = useRef<HTMLDivElement>(null);
  const inputRef = useRef<HTMLInputElement>(null);
  const debounceRef = useRef<NodeJS.Timeout | undefined>(undefined);

  // Function to convert API response to options format
  const convertToOptions = (airports: any[]): AirportOption[] => {
    return airports.map(airport => ({
      value: airport.iata,
      label: `${airport.iata} - ${airport.city_name} (${airport.country})`,
      data: {
        city_name: airport.city_name,
        country: airport.country,
      },
    }));
  };

  // Filtering and sorting logic (restored from original)
  const filterAndSortOptions = useCallback((options: AirportOption[], input: string) => {
    if (!input) return options;
    const searchText = parseSearchInput(input);
    return options
      .filter(option => {
        const iata = String(option.value || '').toLowerCase();
        const label = String(option.label || '').toLowerCase();
        return iata.includes(searchText) || label.includes(searchText);
      })
      .sort((a, b) => {
        const input = searchText;
        const iataA = String(a.value || '').toLowerCase();
        const iataB = String(b.value || '').toLowerCase();
        let scoreA = 0;
        let scoreB = 0;
        if (iataA === input) scoreA = 1000;
        if (iataB === input) scoreB = 1000;
        if (iataA.startsWith(input) && iataA !== input) scoreA = 500;
        if (iataB.startsWith(input) && iataB !== input) scoreB = 500;
        if (iataA.includes(input) && !iataA.startsWith(input)) scoreA = 200;
        if (iataB.includes(input) && !iataB.startsWith(input)) scoreB = 200;
        const labelA = String(a.label || '').toLowerCase();
        const labelB = String(b.label || '').toLowerCase();
        if (scoreA === 0 && labelA.includes(input)) scoreA = 10;
        if (scoreB === 0 && labelB.includes(input)) scoreB = 10;
        if (scoreA !== scoreB) {
          return scoreB - scoreA;
        }
        return String(iataA).localeCompare(String(iataB));
      });
  }, []);

  // Load airports from API
  const loadAirports = useCallback(async (searchTerm: string, pageNum: number = 1, append: boolean = false) => {
    setLoading(true);
    try {
      const response = await searchAirports(searchTerm, pageNum, pageSize);
      const newOptions = convertToOptions(response.airports);
      const sortedOptions = filterAndSortOptions(newOptions, searchTerm);
      
      if (append && pageNum > 1) {
        setOptions(prev => [...prev, ...sortedOptions]);
      } else {
        setOptions(sortedOptions);
      }
      
      setTotal(response.total);
      setPage(pageNum);
    } catch (error) {
      console.error('Failed to load airports:', error);
      // On error, show empty state
      if (!append) {
        setOptions([]);
        setTotal(0);
      }
    } finally {
      setLoading(false);
    }
  }, [filterAndSortOptions]);

  // Load initial options for selected value
  const loadSelectedOption = useCallback(async (iataCode: string) => {
    try {
      // Try to find the airport by searching for its IATA code
      const response = await searchAirports(iataCode, 1, 100);
      const airport = response.airports.find((a: any) => a.iata.toUpperCase() === iataCode.toUpperCase());
      
      if (airport) {
        const option = {
          value: airport.iata,
          label: `${airport.iata} - ${airport.city_name} (${airport.country})`,
          data: {
            city_name: airport.city_name,
            country: airport.country,
          },
        };
        setSelectedOption(option);
        setSearch(option.label);
      }
    } catch (error) {
      console.error('Failed to load selected airport:', error);
    }
  }, []);

  // Initialize search with value if it exists
  useEffect(() => {
    if (value && value !== selectedOption?.value) {
      loadSelectedOption(value);
    } else if (!value) {
      setSelectedOption(null);
      setSearch('');
    }
  }, [value, selectedOption?.value, loadSelectedOption]);

  // Handle search input with debouncing
  const handleSearch = (searchValue: string) => {
    setSearch(searchValue);
    setShowDropdown(true);
    
    // Clear existing debounce timer
    if (debounceRef.current) {
      clearTimeout(debounceRef.current);
    }
    
    // Set new debounce timer
    debounceRef.current = setTimeout(() => {
      loadAirports(searchValue, 1, false);
    }, 300);
  };

  // Handle scroll to load more
  const handleScroll = (e: React.UIEvent<HTMLDivElement>) => {
    const { target } = e;
    if (!target || loading) return;
    
    const scrollElement = target as HTMLDivElement;
    const { scrollTop, scrollHeight, clientHeight } = scrollElement;
    
    // Load more when reaching bottom
    if (scrollHeight - scrollTop <= clientHeight * 1.5) {
      const nextPage = page + 1;
      if (nextPage * pageSize <= total) {
        loadAirports(search, nextPage, true);
      }
    }
  };

  // Handle click outside to close dropdown
  useEffect(() => {
    const handleClickOutside = (event: MouseEvent) => {
      if (dropdownRef.current && !dropdownRef.current.contains(event.target as Node)) {
        setShowDropdown(false);
        // Reset search to selected value if one exists
        if (selectedOption) {
          setSearch(selectedOption.label);
        } else if (!value) {
          setSearch('');
        }
      }
    };
    document.addEventListener('mousedown', handleClickOutside);
    return () => document.removeEventListener('mousedown', handleClickOutside);
  }, [selectedOption, value]);

  // Cleanup debounce on unmount
  useEffect(() => {
    return () => {
      if (debounceRef.current) {
        clearTimeout(debounceRef.current);
      }
    };
  }, []);

  // Handle option selection
  const handleSelect = (option: AirportOption) => {
    onChange(option.value);
    setSelectedOption(option);
    setSearch(option.label);
    setShowDropdown(false);
  };

  // Handle input focus
  const handleFocus = () => {
    setShowDropdown(true);
    // Load options if we don't have any and no search is active
    if (options.length === 0 && !loading) {
      loadAirports('', 1, false);
    }
  };

  // Handle clear
  const handleClear = () => {
    setSearch('');
    onChange('');
    setSelectedOption(null);
    setOptions([]);
  };

  return (
    <div className="relative" ref={dropdownRef}>
      <div className="relative">
        <Input
          ref={inputRef}
          type="text"
          placeholder={placeholder}
          value={search}
          onChange={(e) => handleSearch(e.target.value)}
          onFocus={handleFocus}
          className={cn("pr-8 dark:bg-background/80 dark:border-border/50", className)}
        />
        {search && (
          <button
            type="button"
            className="absolute right-2 top-1/2 -translate-y-1/2 p-1 hover:bg-accent/50 dark:hover:bg-accent/30 rounded-sm"
            onClick={handleClear}
          >
            <X className="h-3 w-3" />
          </button>
        )}
      </div>
      {showDropdown && (search || options.length > 0) && (
        <div 
          className="absolute z-50 w-full mt-1 bg-popover/95 dark:bg-popover/90 rounded-md shadow-lg border dark:border-border/50 max-h-[300px] overflow-y-auto"
          onScroll={handleScroll}
        >
          {loading && options.length === 0 && (
            <div className="flex items-center justify-center py-4">
              <Loader2 className="h-4 w-4 animate-spin" />
            </div>
          )}
          {!loading && options.length === 0 && search && (
            <div className="px-3 py-4 text-center text-muted-foreground">
              No airports found
            </div>
          )}
          {options.map((option) => (
            <div
              key={option.value}
              className="px-3 py-2 pointer-fine:hover:bg-accent/50 pointer-fine:dark:hover:bg-accent/30 cursor-pointer transition-colors touch-manipulation select-none"
              onClick={() => handleSelect(option)}
            >
              <div className="flex flex-col">
                <span className="font-bold dark:text-foreground/90">{option.value}</span>
                <span className="text-sm text-muted-foreground dark:text-muted-foreground/80">
                  {option.data.city_name} ({option.data.country})
                </span>
              </div>
            </div>
          ))}
          {loading && options.length > 0 && (
            <div className="flex items-center justify-center py-2 border-t">
              <Loader2 className="h-4 w-4 animate-spin" />
            </div>
          )}
        </div>
      )}
    </div>
  );
}<|MERGE_RESOLUTION|>--- conflicted
+++ resolved
@@ -4,11 +4,9 @@
 import { Input } from '@/components/ui/input';
 import { Loader2, X } from 'lucide-react';
 import { cn } from '@/lib/utils';
-<<<<<<< HEAD
+
 import { searchAirports } from '@/lib/utils';
-=======
-import { searchAirports } from '@/lib/airports-api';
->>>>>>> 91b76175
+
 
 interface AirportSearchProps {
   value: string | undefined;
@@ -61,13 +59,6 @@
   }
 };
 
-<<<<<<< HEAD
-=======
-// Build airport options from JSON
-// Airport options will be loaded dynamically via API
-const airportOptions: AirportOption[] = [];
-
->>>>>>> 91b76175
 export function AirportSearch({ value, onChange, placeholder, className }: AirportSearchProps) {
   const [search, setSearch] = useState('');
   const [options, setOptions] = useState<AirportOption[]>([]);
